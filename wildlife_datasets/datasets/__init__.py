--- conflicted
+++ resolved
@@ -1,56 +1,8 @@
 from .datasets import DatasetFactory
-<<<<<<< HEAD
-from .datasets import AAUZebraFish
-from .datasets import AerialCattle2017
-from .amvrakikos_turtles import AmvrakikosTurtles
-from .datasets import ATRW
-from .datasets import BelugaID, BelugaIDv2
-from .datasets import BirdIndividualID
-from .datasets import BirdIndividualIDSegmented
-from .datasets import CatIndividualImages
-from .datasets import CTai
-from .datasets import CZoo
-from .datasets import CowDataset
-from .datasets import Cows2021, Cows2021v2
-from .datasets import DogFaceNet
-from .datasets import Drosophila
-from .elpephants import ELPephants
-from .datasets import FriesianCattle2015, FriesianCattle2015v2
-from .datasets import FriesianCattle2017
-from .datasets import GiraffeZebraID
-from .datasets import Giraffes
-from .datasets import GreenSeaTurtles
-from .datasets import HappyWhale
-from .datasets import HumpbackWhaleID
-from .datasets import HyenaID2022
-from .datasets import IPanda50
-from .datasets import LeopardID2022
-from .datasets import LionData
-from .datasets import MacaqueFaces
-from .datasets import MPDD
-from .datasets import NDD20, NDD20v2
-from .datasets import NOAARightWhale
-from .datasets import NyalaData
-from .datasets import OpenCows2020
-from .datasets import PolarBearVidID
-from .reunion_turtles import ReunionTurtles
-from .datasets import SealID
-from .datasets import SealIDSegmented
-from .datasets import SeaStarReID2023
-from .datasets import SeaTurtleID2022
-from .datasets import SeaTurtleIDHeads
-from .datasets import SMALST
-from .datasets import StripeSpotter
-from .wildlife_reid_10k import WildlifeReID10k
-from .datasets import WhaleSharkID
-from .zakynthos_turtles import ZakynthosTurtles
-from .datasets import ZindiTurtleRecall
-from .metadata import Metadata
-from .utils import get_image
-=======
 from .aau_zebrafish import AAUZebraFish
 from .aerial_cattle import AerialCattle2017
 from .atrw import ATRW
+from .amvrakikos_turtles import AmvrakikosTurtles
 from .beluga_id import BelugaID, BelugaIDv2
 from .bird_individual_id import BirdIndividualID, BirdIndividualIDSegmented
 from .cat_individual_images import CatIndividualImages
@@ -60,6 +12,7 @@
 from .cows import Cows2021, Cows2021v2
 from .dog_face_net import DogFaceNet
 from .drosophila import Drosophila
+from .elpephants import ELPephants
 from .friesian_cattle import FriesianCattle2015, FriesianCattle2015v2, FriesianCattle2017
 from .giraffe_zebra_id import GiraffeZebraID
 from .giraffes import Giraffes
@@ -77,6 +30,7 @@
 from .nyala_data import NyalaData
 from .open_cows import OpenCows2020
 from .polar_bear_vid_id import PolarBearVidID
+from .reunion_turtles import ReunionTurtles
 from .seal_id import SealID, SealIDSegmented
 from .sea_star_reid import SeaStarReID2023
 from .sea_turtle_id import SeaTurtleID2022, SeaTurtleIDHeads
@@ -84,10 +38,10 @@
 from .stripe_spotter import StripeSpotter
 from .wildlife_reid_10k import WildlifeReID10k
 from .whaleshark_id import WhaleSharkID
+from .zakynthos_turtles import ZakynthosTurtles
 from .zindi_turtle_recall import ZindiTurtleRecall
 from .summary import Summary
 from .utils import get_image, load_image
->>>>>>> fa021cba
 
 names_all = [
     AAUZebraFish,
