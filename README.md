--- conflicted
+++ resolved
@@ -8,13 +8,10 @@
   <a href="https://github.com/WildlifeDatasets/wildlife-datasets/blob/main/LICENSE"><img src="https://img.shields.io/github/license/WildlifeDatasets/wildlife-datasets" alt="License"></a>
 </p>
 
-<<<<<<< HEAD
-=======
 | <a href="https://github.com/WildlifeDatasets/wildlife-datasets"><img src="docs/resources/datasets-logo.png" alt="Wildlife tools" width="200"></a>  | <a href="https://huggingface.co/BVRA/MegaDescriptor-L-384"><img src="docs/resources/megadescriptor-logo.png" alt="MegaDescriptor" width="200"></a> | <a href="https://github.com/WildlifeDatasets/wildlife-tools"><img src="docs/resources/tools-logo.png" alt="Wildlife tools" width="200"></a> |
 |:--------------:|:-----------:|:------------:|
 | Datasets for identification of individual animals | Trained model for individual re&#x2011;identification  | Tools for training re&#x2011;identification models |
 
->>>>>>> de44108a
 <div align="center">
   <p align="center">Pipeline for wildlife re-identification including dataset zoo, training tools and trained models. Usage includes classifying new images in labelled databases and clustering individuals in unlabelled databases.</p>
   <a href="https://wildlifedatasets.github.io/wildlife-datasets/">Documentation</a>
@@ -26,29 +23,6 @@
 
 </br >
 
-<<<<<<< HEAD
-<div align="center">
-<div style="display: flex; justify-content: center">
-  <div style="margin-left: 10px; margin-right: 10px;">   
-    <a href="https://github.com/WildlifeDatasets/wildlife-datasets"><img src="docs/resources/datasets-logo.png" alt="Wildlife tools" width="300"></a>
-    <p>Datasets for identification of individual animals</p>
-  </div>
-  
-  <div style="margin-left: 10px; margin-right: 10px;">
-    <a href="https://huggingface.co/BVRA/MegaDescriptor-L-384"><img src="docs/resources/megadescriptor-logo.png" alt="MegaDescriptor" width="300"></a>
-    <p>Trained model for individual re-identification</p>
-  </div>
-
-  <div margin-left: 10px; margin-right: 10px;>   
-    <a href="https://github.com/WildlifeDatasets/wildlife-tools"><img src="docs/resources/datasets-logo.png" alt="Wildlife tools" width="300"></a>
-    <p>Tools for training re-identification models</p>
-  </div>
-</div>
-</div>
-
-
-=======
->>>>>>> de44108a
 ## Wildlife Re-Identification (Re-ID) Datasets
 
 The aim of the project is to provide comprehensive overview of datasets for wildlife individual re-identification and an easy-to-use package for developers of machine learning methods. The core functionality includes:
